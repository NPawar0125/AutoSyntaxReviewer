--- conflicted
+++ resolved
@@ -19,12 +19,8 @@
 
       - name: Install dependencies
         run: |
-<<<<<<< HEAD
-          pip install -r AutoSyntaxReviewer/requirements.txt 
-=======
           cd AutoSyntaxReviewer
           pip install -r requirements.txt 
->>>>>>> 06aa794f
 
       
       - name: Run Unit Tests and Generate Report
